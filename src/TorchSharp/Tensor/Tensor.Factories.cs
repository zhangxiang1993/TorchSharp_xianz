--- conflicted
+++ resolved
@@ -2327,7 +2327,6 @@
             return tensor(rawArray, new long[] { dim0, dim1, dim2, dim3 }, dtype, device, requiresGrad);
         }
 
-<<<<<<< HEAD
         /// <summary>
         /// Create a two-dimensional tensor from a two-dimensional array of values.
         /// </summary>
@@ -2352,8 +2351,6 @@
             return tensor(rawArray.Cast<System.Numerics.Complex>().ToArray(), new long[] { rawArray.GetLongLength(0), rawArray.GetLongLength(1), rawArray.GetLongLength(2), rawArray.GetLongLength(3) }, dtype, device, requiresGrad);
         }
 
-=======
->>>>>>> c81cadf6
 #nullable enable
         /// <summary>
         /// Creates a <see cref="torch.Tensor">torch tensor</see> from an arbitrary <see cref="Array">array</see>.
@@ -2376,44 +2373,26 @@
         /// Tensor from array of rank 1
         /// <code>
         /// var array = new double[] { { 1, 2, 3, 4, 5, 6, 7, 8 } };
-<<<<<<< HEAD
         /// var tensor = torch.from_array(rawArray: array, dtype: torch.ScalarType.Float64, device: torch.Device.CPU, requiresGrad: false);
-=======
-        /// var tensor = torch.tensor_from_array(rawArray: array, dtype: torch.ScalarType.Float64, device: torch.Device.CPU, requiresGrad: false);
->>>>>>> c81cadf6
         /// </code>
         /// Tensor from array of rank 2
         /// <code>
         /// var array = new double[,] { { 1, 2, 3, 4 }, { 5, 6, 7, 8 } };
-<<<<<<< HEAD
         /// var tensor = torch.from_array(rawArray: array, dtype: torch.ScalarType.Float64, device: torch.Device.CPU, requiresGrad: false);
-=======
-        /// var tensor = torch.tensor_from_array(rawArray: array, dtype: torch.ScalarType.Float64, device: torch.Device.CPU, requiresGrad: false);
->>>>>>> c81cadf6
         /// </code>
         /// Tensor from array of rank 3
         /// <code>
         /// var array = new double[,,] { { { 1, 2 }, { 3, 4 } }, { { 5, 6 }, { 7, 8 } } };
-<<<<<<< HEAD
         /// var tensor = torch.from_array(rawArray: array, dtype: torch.ScalarType.Float64, device: torch.Device.CPU, requiresGrad: false);
         /// </code>
         /// </example>
         [System.Diagnostics.Contracts.Pure]
-=======
-        /// var tensor = torch.tensor_from_array(rawArray: array, dtype: torch.ScalarType.Float64, device: torch.Device.CPU, requiresGrad: false);
-        /// </code>
-        /// </example>
->>>>>>> c81cadf6
         public static Tensor from_array(Array rawArray, ScalarType? dtype = null, Device? device = null, bool requiresGrad = false)
         {
             // enumerates over all dimensions of the arbitrary array
             // and returns the length of the dimension
-<<<<<<< HEAD
             [System.Diagnostics.Contracts.Pure]
             static IEnumerable<long> GetShape(Array arr)
-=======
-            IEnumerable<long> GetShape(Array arr)
->>>>>>> c81cadf6
             {
                 for (var dim = 0; dim < arr.Rank; dim++) {
                     var dimLength = arr.GetLength(dim);
@@ -2425,7 +2404,6 @@
             var t = rawArray.GetType().GetElementType();
             if (t is null) throw new InvalidOperationException($"{nameof(rawArray)}.GetType().GetElementType() returned null.");
 
-<<<<<<< HEAD
             // call the existing factory methods to construct the tensor
             if (t == typeof(bool)) return tensor(rawArray.Cast<bool>().ToArray(), shape, dtype, device, requiresGrad);
             if (t == typeof(byte)) return tensor(rawArray.Cast<byte>().ToArray(), shape, dtype, device, requiresGrad);
@@ -2441,7 +2419,62 @@
             if (t == typeof(double)) return tensor(rawArray.Cast<double>().ToArray(), shape, dtype, device, requiresGrad);
             if (t == typeof((float, float))) return tensor(rawArray.Cast<(float, float)>().ToArray(), shape, dtype, device, requiresGrad);
             if (t == typeof(System.Numerics.Complex)) return tensor(rawArray.Cast<System.Numerics.Complex>().ToArray(), shape, dtype, device, requiresGrad);
-=======
+
+            throw new NotSupportedException($"The type {t.FullName} is not supported.");
+        }
+#nullable disable
+
+#nullable enable
+        /// <summary>
+        /// Creates a <see cref="torch.Tensor">torch tensor</see> from an arbitrary <see cref="Array">array</see>.
+        /// </summary>
+        /// <param name="rawArray">The arbitrary array to create the tensor from.</param>
+        /// <param name="dtype">The torch data type.</param>
+        /// <param name="device">The torch device.</param>
+        /// <param name="requiresGrad">Set <value>true</value> if gradients need to be computed for this Tensor; <value>false</value> otherwise.</param>
+        /// <returns>A <see cref="torch.Tensor">torch tensor</see></returns>
+        /// <exception cref="InvalidOperationException">
+        /// When <see cref="Type.GetElementType()">Array.GetType().GetElementType()</see> does not return the .NET element type.
+        /// </exception>
+        /// <exception cref="NotSupportedException">
+        /// When <see cref="Type.GetElementType()">Array.GetType().GetElementType()</see> returns an unsupported .NET element type.
+        /// Supported element types are <see cref="bool" />, <see cref="byte" />, <see cref="sbyte" />, <see cref="short" />,
+        /// <see cref="int" />, <see cref="long" />, <see cref="float" />, <see cref="double" />,
+        /// and <see cref="System.Numerics.Complex" />.
+        /// </exception>
+        /// <example>
+        /// Tensor from array of rank 1
+        /// <code>
+        /// var array = new double[] { { 1, 2, 3, 4, 5, 6, 7, 8 } };
+        /// var tensor = torch.tensor_from_array(rawArray: array, dtype: torch.ScalarType.Float64, device: torch.Device.CPU, requiresGrad: false);
+        /// </code>
+        /// Tensor from array of rank 2
+        /// <code>
+        /// var array = new double[,] { { 1, 2, 3, 4 }, { 5, 6, 7, 8 } };
+        /// var tensor = torch.tensor_from_array(rawArray: array, dtype: torch.ScalarType.Float64, device: torch.Device.CPU, requiresGrad: false);
+        /// </code>
+        /// Tensor from array of rank 3
+        /// <code>
+        /// var array = new double[,,] { { { 1, 2 }, { 3, 4 } }, { { 5, 6 }, { 7, 8 } } };
+        /// var tensor = torch.tensor_from_array(rawArray: array, dtype: torch.ScalarType.Float64, device: torch.Device.CPU, requiresGrad: false);
+        /// </code>
+        /// </example>
+        public static Tensor from_array(Array rawArray, ScalarType? dtype = null, Device? device = null, bool requiresGrad = false)
+        {
+            // enumerates over all dimensions of the arbitrary array
+            // and returns the length of the dimension
+            IEnumerable<long> GetShape(Array arr)
+            {
+                for (var dim = 0; dim < arr.Rank; dim++) {
+                    var dimLength = arr.GetLength(dim);
+                    yield return dimLength;
+                }
+            }
+            var shape = GetShape(rawArray).ToArray();
+
+            var t = rawArray.GetType().GetElementType();
+            if (t is null) throw new InvalidOperationException($"{nameof(rawArray)}.GetType().GetElementType() returned null.");
+
             IEnumerable<object> GetElements(Array rawArray)
             {
                 foreach (var element in rawArray) {
@@ -2467,7 +2500,6 @@
             // if (t == typeof(Tuple<float, float>)) return tensor(elements.Cast<Tuple<float, float>>().ToArray(), shape, dtype, device, requiresGrad);
             // if (t == typeof(Tuple<double, double>)) return tensor(elements.Cast<Tuple<double, double>>().ToArray(), shape, dtype, device, requiresGrad);
             if (t == typeof(System.Numerics.Complex)) return tensor(elements.Cast<System.Numerics.Complex>().ToArray(), shape, dtype, device, requiresGrad);
->>>>>>> c81cadf6
 
             throw new NotSupportedException($"The type {t.FullName} is not supported.");
         }
