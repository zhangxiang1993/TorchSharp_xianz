--- conflicted
+++ resolved
@@ -421,12 +421,8 @@
 
                         if ((variance < 0).any().cpu().item<bool>()) throw new ArgumentException("variance has negative entry/entries");
 
-<<<<<<< HEAD
-                        variance = variance.clamp_min(eps);
-=======
                         using (var _ = torch.no_grad())
                             variance = variance.clamp_min(eps);
->>>>>>> d3e3a379
 
                         var loss = 0.5 * (variance.log() + (input - target).square() / variance).view(input.shape[0], -1).sum(dim: stackalloc long[] { 1 });
 
