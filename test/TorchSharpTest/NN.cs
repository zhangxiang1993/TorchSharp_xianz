--- conflicted
+++ resolved
@@ -1041,14 +1041,6 @@
         [Fact]
         public void TestPoissonNLLLoss()
         {
-<<<<<<< HEAD
-            using (Tensor input = torch.tensor(new float[] { 0.5f, 1.5f, 2.5f }).to(torch.DirectML))
-            using (Tensor target = torch.tensor(new float[] { 1f, 2f, 3f }).to(torch.DirectML)) {
-                var componentWiseLoss = ((Tensor)input.exp()) - target * input;
-                Assert.True(componentWiseLoss.Equals(torch.nn.PoissonNLLLoss(reduction: Reduction.None).call(input, target)));
-                Assert.True(componentWiseLoss.sum().Equals(torch.nn.PoissonNLLLoss(reduction: Reduction.Sum).call(input, target)));
-                Assert.True(componentWiseLoss.mean().Equals(torch.nn.PoissonNLLLoss(reduction: Reduction.Mean).call(input, target)));
-=======
             foreach (var device in TestUtils.AvailableDevices()) {
                 using (Tensor input = torch.tensor(new float[] { 0.5f, 1.5f, 2.5f }, device: device))
                 using (Tensor target = torch.tensor(new float[] { 1f, 2f, 3f }, device: device)) {
@@ -1058,7 +1050,6 @@
                     Assert.True(componentWiseLoss.sum().Equals(torch.nn.PoissonNLLLoss(reduction: Reduction.Sum).call(input, target)));
                     Assert.True(componentWiseLoss.mean().Equals(torch.nn.PoissonNLLLoss(reduction: Reduction.Mean).call(input, target)));
                 }
->>>>>>> 10a7e082
             }
         }
 
