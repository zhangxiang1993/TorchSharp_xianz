--- conflicted
+++ resolved
@@ -207,27 +207,14 @@
             handle = TH<#=tname#>Tensor_new ();
         }
 
-<<<<<<< HEAD
 		[DllImport ("caffe2")]
-=======
-        internal <#=tname#>Tensor (HType handle)
-        {
-            this.handle = handle;
-        }
-
-        [DllImport ("caffe2")]
->>>>>>> 6f0603d8
         extern static HType TH<#=tname#>Tensor_newWithSize1d (long size0);
 
         /// <summary>
         ///    Creates a 1D tensor of the specified size.
         /// </summary>    
         /// <param name="size0">Size for the first dimension.</param>
-<<<<<<< HEAD
          public <#=tname#>Tensor (long size0)
-=======
-        public <#=tname#>Tensor (long size0)
->>>>>>> 6f0603d8
         {
             handle = TH<#=tname#>Tensor_newWithSize1d (size0);
         }
@@ -329,8 +316,6 @@
                 handle = null;
             }
         }
-<<<<<<< HEAD
-=======
 
         [DllImport ("caffe2")]
         extern static long TH<#=tname#>Tensor_numel (HType handle);
@@ -343,7 +328,6 @@
             return TH<#=tname#>Tensor_numel (handle);
         }   
 
->>>>>>> 6f0603d8
         
         [DllImport ("caffe2")]
         extern static void TH<#=tname#>Tensor_zero (HType handle);
@@ -1589,8 +1573,6 @@
             return TH<#=tname#>Tensor_<#=op.ToLower()#> (this.handle);
         }
 <#          } /* foreach */ #>
-<<<<<<< HEAD
-=======
 
 <#
         // Idiom Op (Result, Scalar, Scalar, Long)
@@ -1624,7 +1606,6 @@
         }
 
 <#          } /* foreach */ }#>
->>>>>>> 6f0603d8
 
         [DllImport ("caffe2")]
         extern static void TH<#=tname#>Tensor_indexSelect (HType tensor, HType src, int dim, LongTensor.HType index);
